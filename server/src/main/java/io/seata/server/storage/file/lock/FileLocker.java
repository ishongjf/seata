/*
 *  Copyright 1999-2019 Seata.io Group.
 *
 *  Licensed under the Apache License, Version 2.0 (the "License");
 *  you may not use this file except in compliance with the License.
 *  You may obtain a copy of the License at
 *
 *       http://www.apache.org/licenses/LICENSE-2.0
 *
 *  Unless required by applicable law or agreed to in writing, software
 *  distributed under the License is distributed on an "AS IS" BASIS,
 *  WITHOUT WARRANTIES OR CONDITIONS OF ANY KIND, either express or implied.
 *  See the License for the specific language governing permissions and
 *  limitations under the License.
 */
package io.seata.server.storage.file.lock;

import java.util.List;
import java.util.Map;
import java.util.Set;
import java.util.concurrent.ConcurrentHashMap;
import java.util.concurrent.ConcurrentMap;

import io.seata.common.exception.FrameworkException;
import io.seata.common.exception.StoreException;
import io.seata.common.util.CollectionUtils;
import io.seata.core.exception.BranchTransactionException;
import io.seata.core.exception.TransactionException;
import io.seata.core.lock.AbstractLocker;
import io.seata.core.lock.RowLock;
<<<<<<< HEAD
import io.seata.server.lock.LockManager;
import io.seata.server.lock.LockerManagerFactory;
import io.seata.server.raft.RaftServerFactory;
=======
import io.seata.core.model.LockStatus;
>>>>>>> d6efb49f
import io.seata.server.session.BranchSession;
import io.seata.server.storage.raft.lock.RaftLockManager;


import static io.seata.core.exception.TransactionExceptionCode.LockKeyConflictFailFast;

/**
 * The type Memory locker.
 *
 * @author zhangsen
 */
public class FileLocker extends AbstractLocker {

    private static final int BUCKET_PER_TABLE = 128;

    private static final ConcurrentMap<String/* resourceId */, ConcurrentMap<String/* tableName */,
        ConcurrentMap<Integer/* bucketId */, BucketLockMap>>>
        LOCK_MAP = new ConcurrentHashMap<>();

    /**
     * The Branch session.
     */
    protected BranchSession branchSession;

    /**
     * Instantiates a new Memory locker.
     *
     * @param branchSession the branch session
     */
    public FileLocker(BranchSession branchSession) {
        this.branchSession = branchSession;
    }

    @Override
    public boolean acquireLock(List<RowLock> rowLocks) {
        return acquireLock(rowLocks, true, false);
    }

    @Override
    public boolean acquireLock(List<RowLock> rowLocks, boolean autoCommit, boolean skipCheckLock) {
        if (CollectionUtils.isEmpty(rowLocks)) {
            // no lock
            return true;
        }
        String resourceId = branchSession.getResourceId();
        long transactionId = branchSession.getTransactionId();

        ConcurrentMap<BucketLockMap, Set<String>> bucketHolder = branchSession.getLockHolder();
        ConcurrentMap<String, ConcurrentMap<Integer, BucketLockMap>> dbLockMap = CollectionUtils.computeIfAbsent(
            LOCK_MAP, resourceId, key -> new ConcurrentHashMap<>());
        boolean failFast = false;
        boolean canLock = true;
        for (RowLock lock : rowLocks) {
            String tableName = lock.getTableName();
            String pk = lock.getPk();
            ConcurrentMap<Integer, BucketLockMap> tableLockMap = CollectionUtils.computeIfAbsent(dbLockMap, tableName,
                key -> new ConcurrentHashMap<>());

            int bucketId = pk.hashCode() % BUCKET_PER_TABLE;
            BucketLockMap bucketLockMap = CollectionUtils.computeIfAbsent(tableLockMap, bucketId,
                key -> new BucketLockMap());
            BranchSession previousLockBranchSession = bucketLockMap.get().putIfAbsent(pk, branchSession);
            if (previousLockBranchSession == null) {
                // No existing lock, and now locked by myself
                Set<String> keysInHolder = CollectionUtils.computeIfAbsent(bucketHolder, bucketLockMap,
                    key -> ConcurrentHashMap.newKeySet());
                keysInHolder.add(pk);
            } else if (previousLockBranchSession.getTransactionId() == transactionId) {
                // Locked by me before
                continue;
            } else {
                LOGGER.info("Global lock on [" + tableName + ":" + pk + "] is holding by " + previousLockBranchSession.getBranchId());
                try {
                    // Release all acquired locks.
                    LockManager lockManager = LockerManagerFactory.getLockManager();
                    if (RaftServerFactory.getInstance().isRaftMode()) {
                        ((RaftLockManager)lockManager).localReleaseLock(branchSession);
                    } else {
                        branchSession.unlock();
                    }
                } catch (TransactionException e) {
                    throw new FrameworkException(e);
                }
                if (!autoCommit && previousLockBranchSession.getLockStatus() == LockStatus.Rollbacking) {
                    failFast = true;
                    break;
                }
                if (canLock) {
                    canLock = false;
                    if (autoCommit) {
                        break;
                    }
                }
            }
        }
        if (failFast) {
            throw new StoreException(new BranchTransactionException(LockKeyConflictFailFast));
        }
        return canLock;
    }

    @Override
    public boolean releaseLock(List<RowLock> rowLock) {
        if (CollectionUtils.isEmpty(rowLock)) {
            //no lock
            return true;
        }
        ConcurrentMap<BucketLockMap, Set<String>> lockHolder = branchSession.getLockHolder();
        if (CollectionUtils.isEmpty(lockHolder)) {
            return true;
        }
        for (Map.Entry<BucketLockMap, Set<String>> entry : lockHolder.entrySet()) {
            BucketLockMap bucket = entry.getKey();
            Set<String> keys = entry.getValue();
            for (String key : keys) {
                // remove lock only if it locked by myself
                bucket.get().remove(key, branchSession);
            }
        }
        lockHolder.clear();
        return true;
    }

    @Override
    public boolean isLockable(List<RowLock> rowLocks) {
        if (CollectionUtils.isEmpty(rowLocks)) {
            //no lock
            return true;
        }
        Long transactionId = rowLocks.get(0).getTransactionId();
        String resourceId = rowLocks.get(0).getResourceId();
        ConcurrentMap<String, ConcurrentMap<Integer, BucketLockMap>> dbLockMap = LOCK_MAP.get(resourceId);
        if (dbLockMap == null) {
            return true;
        }
        for (RowLock rowLock : rowLocks) {
            String tableName = rowLock.getTableName();
            String pk = rowLock.getPk();

            ConcurrentMap<Integer, BucketLockMap> tableLockMap = dbLockMap.get(tableName);
            if (tableLockMap == null) {
                continue;
            }
            int bucketId = pk.hashCode() % BUCKET_PER_TABLE;
            BucketLockMap bucketLockMap = tableLockMap.get(bucketId);
            if (bucketLockMap == null) {
                continue;
            }
            BranchSession branchSession = bucketLockMap.get().get(pk);
            Long lockingTransactionId = branchSession != null ? branchSession.getTransactionId() : null;
            if (lockingTransactionId == null || lockingTransactionId.longValue() == transactionId) {
                // Locked by me
                continue;
            } else {
                LOGGER.info("Global lock on [" + tableName + ":" + pk + "] is holding by " + lockingTransactionId);
                return false;
            }
        }
        return true;
    }


    @Override
    public void updateLockStatus(String xid, LockStatus lockStatus) {
    }

    @Override
    public void cleanAllLocks() {
        LOCK_MAP.clear();
    }

    /**
     * Because bucket lock map will be key of HashMap(lockHolder), however {@link ConcurrentHashMap} overwrites
     * {@link Object##hashCode()} and {@link Object##equals(Object)}, that leads to hash key conflict in lockHolder.
     * We define a {@link BucketLockMap} to hold the ConcurrentHashMap(bucketLockMap) and replace it as key of
     * HashMap(lockHolder).
     */
    public static class BucketLockMap {
        private final ConcurrentHashMap<String/* pk */, BranchSession/* branchSession */> bucketLockMap
            = new ConcurrentHashMap<>();

<<<<<<< HEAD
        public ConcurrentHashMap<String, Long> get() {
=======
        ConcurrentHashMap<String, BranchSession> get() {
>>>>>>> d6efb49f
            return bucketLockMap;
        }

        @Override
        public int hashCode() {
            return super.hashCode();
        }

        @Override
        public boolean equals(Object o) {
            return super.equals(o);
        }
    }
}<|MERGE_RESOLUTION|>--- conflicted
+++ resolved
@@ -28,13 +28,11 @@
 import io.seata.core.exception.TransactionException;
 import io.seata.core.lock.AbstractLocker;
 import io.seata.core.lock.RowLock;
-<<<<<<< HEAD
 import io.seata.server.lock.LockManager;
 import io.seata.server.lock.LockerManagerFactory;
 import io.seata.server.raft.RaftServerFactory;
-=======
 import io.seata.core.model.LockStatus;
->>>>>>> d6efb49f
+
 import io.seata.server.session.BranchSession;
 import io.seata.server.storage.raft.lock.RaftLockManager;
 
@@ -216,11 +214,7 @@
         private final ConcurrentHashMap<String/* pk */, BranchSession/* branchSession */> bucketLockMap
             = new ConcurrentHashMap<>();
 
-<<<<<<< HEAD
-        public ConcurrentHashMap<String, Long> get() {
-=======
         ConcurrentHashMap<String, BranchSession> get() {
->>>>>>> d6efb49f
             return bucketLockMap;
         }
 
