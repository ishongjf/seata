--- conflicted
+++ resolved
@@ -65,17 +65,10 @@
      */
     @BeforeEach
     public void clean() throws Exception {
-<<<<<<< HEAD
         String sessionStorePath = CONFIG.getConfig(ConfigurationKeys.STORE_FILE_DIR, DEFAULT_SESSION_STORE_FILE_DIR)
             + separator + XID.getPort();
         File rootDataFile = new File(sessionStorePath + separator + SessionHolder.ROOT_SESSION_MANAGER_NAME);
         File rootDataFileHis = new File(sessionStorePath + separator + SessionHolder.ROOT_SESSION_MANAGER_NAME + ".1");
-=======
-        String sessionStorePath = CONFIG.getConfig(ConfigurationKeys.STORE_FILE_DIR);
-        File rootDataFile = new File(sessionStorePath + File.separator + SessionHolder.ROOT_SESSION_MANAGER_NAME);
-        File rootDataFileHis = new File(
-            sessionStorePath + File.separator + SessionHolder.ROOT_SESSION_MANAGER_NAME + ".1");
->>>>>>> 6f877faf
 
         if (rootDataFile.exists()) {
             rootDataFile.delete();
