/*
 *  Copyright 1999-2018 Alibaba Group Holding Ltd.
 *
 *  Licensed under the Apache License, Version 2.0 (the "License");
 *  you may not use this file except in compliance with the License.
 *  You may obtain a copy of the License at
 *
 *       http://www.apache.org/licenses/LICENSE-2.0
 *
 *  Unless required by applicable law or agreed to in writing, software
 *  distributed under the License is distributed on an "AS IS" BASIS,
 *  WITHOUT WARRANTIES OR CONDITIONS OF ANY KIND, either express or implied.
 *  See the License for the specific language governing permissions and
 *  limitations under the License.
 */

package com.alibaba.fescar.tm.api;

import com.alibaba.fescar.core.exception.TransactionException;
import com.alibaba.fescar.tm.api.transaction.TransactionHook;
import com.alibaba.fescar.tm.api.transaction.TransactionHookManager;

import org.slf4j.Logger;
import org.slf4j.LoggerFactory;

import java.util.List;

/**
 * Template of executing business logic with a global transaction.
 */
public class TransactionalTemplate {

    private static final Logger LOGGER = LoggerFactory.getLogger(TransactionalTemplate.class);


    /**
     * Execute object.
     *
     * @param business the business
     * @return the object
     * @throws TransactionalExecutor.ExecutionException the execution exception
     */
    public Object execute(TransactionalExecutor business) throws TransactionalExecutor.ExecutionException {

        // 1. get or create a transaction
        GlobalTransaction tx = GlobalTransactionContext.getCurrentOrCreate();

        try {

            // 2. begin transaction
            try {
                triggerBeforeBegin();
                tx.begin(business.timeout(), business.name());
                triggerAfterBegin();
            } catch (TransactionException txe) {
                throw new TransactionalExecutor.ExecutionException(tx, txe,
                    TransactionalExecutor.Code.BeginFailure);

            }
            Object rs = null;
            try {

                // Do Your Business
                rs = business.execute();

            } catch (Throwable ex) {

                // 3. any business exception, rollback.
                try {
                    triggerBeforeRollback();
                    tx.rollback();
                    triggerAfterRollback();
                    // 3.1 Successfully rolled back
                    throw new TransactionalExecutor.ExecutionException(tx, TransactionalExecutor.Code.RollbackDone, ex);

                } catch (TransactionException txe) {
                    // 3.2 Failed to rollback
                    throw new TransactionalExecutor.ExecutionException(tx, txe,
                        TransactionalExecutor.Code.RollbackFailure, ex);

                }

            }
            // 4. everything is fine, commit.
            try {
                triggerBeforeCommit();
                tx.commit();
                triggerAfterCommit();
            } catch (TransactionException txe) {
                // 4.1 Failed to commit
                throw new TransactionalExecutor.ExecutionException(tx, txe,
                    TransactionalExecutor.Code.CommitFailure);
            }

<<<<<<< HEAD
=======
            return rs;
        } finally {
            //5. clear
            triggerAfterCompletion();
            cleanUp();
        }
    }

    private void triggerBeforeBegin() {
        for (TransactionHook hook : getCurrentHooks()) {
            try {
                hook.beforeBegin();
            } catch (Exception e) {
                LOGGER.error("Failed execute beforeBegin in hook " + e.getMessage());
>>>>>>> 1b250126
            }
        }
    }

    private void triggerAfterBegin() {
        for (TransactionHook hook : getCurrentHooks()) {
            try {
                hook.afterBegin();
            } catch (Exception e) {
                LOGGER.error("Failed execute afterBegin in hook " + e.getMessage());
            }
        }
    }

    private void triggerBeforeRollback() {
        for (TransactionHook hook : getCurrentHooks()) {
            try {
                hook.beforeRollback();
            } catch (Exception e) {
                LOGGER.error("Failed execute beforeRollback in hook " + e.getMessage());
            }
        }
    }

    private void triggerAfterRollback() {
        for (TransactionHook hook : getCurrentHooks()) {
            try {
                hook.afterRollback();
            } catch (Exception e) {
                LOGGER.error("Failed execute afterRollback in hook " + e.getMessage());
            }
        }
    }

<<<<<<< HEAD
=======
    private void triggerBeforeCommit() {
        for (TransactionHook hook : getCurrentHooks()) {
            try {
                hook.beforeCommit();
            } catch (Exception e) {
                LOGGER.error("Failed execute beforeCommit in hook " + e.getMessage());
            }
>>>>>>> 1b250126
        }
    }

    private void triggerAfterCommit() {
        for (TransactionHook hook : getCurrentHooks()) {
            try {
                hook.afterCommit();
            } catch (Exception e) {
                LOGGER.error("Failed execute afterCommit in hook " + e.getMessage());
            }
        }
    }

    private void triggerAfterCompletion() {
        for (TransactionHook hook : getCurrentHooks()) {
            try {
                hook.afterCompletion();
            } catch (Exception e) {
                LOGGER.error("Failed execute afterCompletion in hook " + e.getMessage());
            }
        }
    }

    private void cleanUp() {
        TransactionHookManager.clear();
    }

    private List<TransactionHook> getCurrentHooks() {
        return TransactionHookManager.getHooks();
    }

}<|MERGE_RESOLUTION|>--- conflicted
+++ resolved
@@ -92,8 +92,6 @@
                     TransactionalExecutor.Code.CommitFailure);
             }
 
-<<<<<<< HEAD
-=======
             return rs;
         } finally {
             //5. clear
@@ -108,7 +106,6 @@
                 hook.beforeBegin();
             } catch (Exception e) {
                 LOGGER.error("Failed execute beforeBegin in hook " + e.getMessage());
->>>>>>> 1b250126
             }
         }
     }
@@ -143,8 +140,6 @@
         }
     }
 
-<<<<<<< HEAD
-=======
     private void triggerBeforeCommit() {
         for (TransactionHook hook : getCurrentHooks()) {
             try {
@@ -152,7 +147,6 @@
             } catch (Exception e) {
                 LOGGER.error("Failed execute beforeCommit in hook " + e.getMessage());
             }
->>>>>>> 1b250126
         }
     }
 
