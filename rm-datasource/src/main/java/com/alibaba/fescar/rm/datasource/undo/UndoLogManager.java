--- conflicted
+++ resolved
@@ -75,11 +75,7 @@
         "\tWHERE branch_id = ? AND xid = ?";
 
     private static String SELECT_UNDO_LOG_SQL = "SELECT * FROM " + UNDO_LOG_TABLE_NAME
-<<<<<<< HEAD
-        + " WHERE log_status = 0 AND branch_id = ? AND xid = ? FOR UPDATE";
-=======
         + " WHERE  branch_id = ? AND xid = ? FOR UPDATE";
->>>>>>> 1b250126
 
     private UndoLogManager() {
 
@@ -109,29 +105,7 @@
             LOGGER.debug("Flushing UNDO LOG: " + undoLogContent);
         }
 
-<<<<<<< HEAD
-        PreparedStatement pst = null;
-        try {
-            pst = cp.getTargetConnection().prepareStatement(INSERT_UNDO_LOG_SQL);
-            pst.setLong(1, branchID);
-            pst.setString(2, xid);
-            pst.setBlob(3, BlobUtils.string2blob(undoLogContent));
-            pst.executeUpdate();
-        } catch (Exception e) {
-            if (e instanceof SQLException) {
-                throw (SQLException)e;
-            } else {
-                throw new SQLException(e);
-            }
-        } finally {
-            if (pst != null) {
-                pst.close();
-            }
-        }
-
-=======
         insertUndoLogWithNormal(xid, branchID, undoLogContent, cp.getTargetConnection());
->>>>>>> 1b250126
     }
 
     private static void assertDbSupport(String dbType) {
@@ -154,36 +128,6 @@
         Connection conn = null;
         ResultSet rs = null;
         PreparedStatement selectPST = null;
-<<<<<<< HEAD
-        try {
-            conn = dataSourceProxy.getPlainConnection();
-
-            // The entire undo process should run in a local transaction.
-            conn.setAutoCommit(false);
-
-            // Find UNDO LOG
-            selectPST = conn.prepareStatement(SELECT_UNDO_LOG_SQL);
-            selectPST.setLong(1, branchId);
-            selectPST.setString(2, xid);
-            rs = selectPST.executeQuery();
-
-            while (rs.next()) {
-                Blob b = rs.getBlob("rollback_info");
-                String rollbackInfo = StringUtils.blob2string(b);
-                BranchUndoLog branchUndoLog = UndoLogParserFactory.getInstance().decode(rollbackInfo);
-
-                for (SQLUndoLog sqlUndoLog : branchUndoLog.getSqlUndoLogs()) {
-                    TableMeta tableMeta = TableMetaCache.getTableMeta(dataSourceProxy, sqlUndoLog.getTableName());
-                    sqlUndoLog.setTableMeta(tableMeta);
-                    AbstractUndoExecutor undoExecutor = UndoExecutorFactory.getUndoExecutor(dataSourceProxy.getDbType(),
-                        sqlUndoLog);
-                    undoExecutor.executeOn(conn);
-                }
-
-            }
-            deleteUndoLog(xid, branchId, conn);
-=======
->>>>>>> 1b250126
 
         for (; ; ) {
             try {
